# CLAUDE.md

This file provides guidance to Claude Code (claude.ai/code) when working with code in this repository.

## Repository Overview

<<<<<<< HEAD
This is **BMAD Skills** - a complete workflow ecosystem packaged as Claude Skills. It provides 13 integrated skills that guide users from idea to implementation through natural conversation. This is a **skills library repository**, not an application codebase.
=======
This is **BMAD Skills** - a complete workflow ecosystem packaged as Claude Skills. It provides 15 integrated skills that guide users from idea to implementation through natural conversation. This is a **skills library repository**, not an application codebase.
>>>>>>> c4fe4088

## Core Architecture

### Two-Track System

The repository implements two complementary workflows:

1. **BMAD Track** (11 skills): End-to-end product development for Level 2-4 complexity
   - main-workflow-router → bmad-discovery-research → bmad-product-planning → bmad-ux-design → bmad-architecture-design → bmad-test-strategy → bmad-performance-optimization → bmad-observability-readiness → bmad-security-review → bmad-story-planning → bmad-development-execution
   - Handles: New products, complex features, multi-team coordination

2. **OpenSpec Track** (3 skills): Lightweight change management for Level 0-1 complexity
   - openspec-change-proposal → openspec-change-implementation → openspec-change-closure
   - Handles: Bug fixes, small features, quick changes

The **main-workflow-router** automatically routes work to the appropriate track based on complexity assessment.

### Self-Contained Bundle Architecture

Everything is contained in `.claude/skills/`:

```
.claude/skills/
<<<<<<< HEAD
├── [13 skill directories]     # Each with SKILL.md, REFERENCE.md, WORKFLOW.md, CHECKLIST.md
=======
├── [15 skill directories]     # Each with SKILL.md, REFERENCE.md, WORKFLOW.md, CHECKLIST.md
>>>>>>> c4fe4088
├── _core/                      # Shared resources (glossary, constraints, quality-gates)
├── _config/                    # Configuration (MANIFEST.json, STYLE-GUIDE.md)
├── _runtime/                   # Runtime workspace for OpenSpec changes
└── _docs/                      # Documentation organized by type
```

**Critical constraint:** All skills must reference resources using paths relative to `.claude/skills/` because the bundle is installed to various locations (`~/.claude/skills/` or `project/.claude/skills/`).

### Dual Manifest Locations

For marketplace compatibility:
- `meta/MANIFEST.json` - Required at root for marketplace tooling
- `.claude/skills/_config/MANIFEST.json` - Used by skills internally

**Both must stay in sync.** When updating skills, update both files.

## Key Commands

### Installation & Distribution

```bash
# Verify current installation
bash scripts/verify.sh [path]

# Install to ~/.claude/skills (global)
bash scripts/install-to-home.sh

# Install to current project
bash scripts/install-to-project.sh

# Create marketplace distribution bundle
bash scripts/package-bundle.sh
```

### Validation & Testing

```bash
# Validate a single skill
python .claude/skills/core-skill-creation/scripts/quick_validate.py .claude/skills/[skill-name]

# Validate all skill contracts
python .claude/skills/_core/tooling/lint_contracts.py

# Run static tests only (metadata, templates, contracts)
npm test

# Run specific test suite
pytest tests/test_skill_metadata.py
pytest tests/test_manifest_consistency.py
```

### Conversational Workflow Testing (Manual)

**Important:** BMAD Skills uses conversational workflows that cannot be automated with traditional E2E tests. Tests are performed manually through actual Claude conversations.

**Why No Automated E2E Tests:**
- Skills require multi-turn interactive conversations (questions/responses)
- Claude batch mode (`claude -p`) doesn't support interactive dialogue
- Workflow transitions depend on conversational context
- See `.project-archive/TESTING.md` for detailed explanation

**Manual Test Approach:**
```bash
# Test workflows through actual Claude conversations
claude  # Interactive mode

# Example workflow to test:
> "I want to create a budgeting app for students"
# Verify: Discovery skill activates
# Verify: PRD is generated in _runtime/workspace/artifacts/
# Verify: Content quality and structure

> "Design the architecture"
# Verify: Architecture skill activates
# Verify: Architecture doc generated
# Verify: Technical decisions documented

> "Break this down into developer stories"
# Verify: Story planning skill activates
# Verify: Stories generated in _runtime/workspace/stories/
# Verify: Each story has acceptance criteria
```

**What Manual Testing Validates:**
- ✅ Skills activate correctly based on conversational prompts
- ✅ Artifacts are generated in correct locations
- ✅ Artifact structure meets requirements (sections, frontmatter)
- ✅ Content quality (keywords, relevance, completeness)
- ✅ Multi-turn context maintenance across skill transitions
- ✅ Full workflow cycles (Discovery → Planning → Architecture → Stories)

**Documentation:**
- See `.project-archive/TESTING.md` for complete test strategy
- See `.project-archive/IMPROVEMENTS.md` for automated test coverage details

### OpenSpec Helper Scripts

```bash
# Create new OpenSpec change workspace
python .claude/skills/openspec-change-proposal/scripts/scaffold_change.py [change-id]

# Update execution log
python .claude/skills/openspec-change-implementation/scripts/update_execution_log.py [change-id] "message"

# Archive completed change
python .claude/skills/openspec-change-closure/scripts/archive_change.py [change-id]
```

### Metrics & Analysis

```bash
# Export activation metrics report
python .claude/skills/_core/tooling/activation_metrics.py export
```

## Skill Structure Requirements

Every skill MUST contain:

1. **SKILL.md** - Contract with YAML frontmatter:
   ```yaml
   name: skill-name
   description: Brief description with trigger keywords
   allowed-tools: ["Read", "Write", "Grep"] # or ["Read", "Write", "Grep", "Bash"]
   metadata:
     auto-invoke: true
     triggers:
       patterns: ["phrase 1", "phrase 2"]
       keywords: [keyword1, keyword2]
     capabilities: [capability1, capability2]
     prerequisites: [artifact1, artifact2]
     outputs: [output1, output2]
   ```

2. **REFERENCE.md** - Deep domain knowledge (loaded only when needed)
3. **WORKFLOW.md** - Human-readable step sequence
4. **CHECKLIST.md** - Quality gates before delivering artifacts
5. **assets/** - Templates for consistent output generation (required, may contain placeholder templates)
6. **scripts/** - Python scripts for deterministic operations (required, must contain either automation scripts or README explaining why automation is not needed)

## Editing Skills

### When updating a skill:

1. **Update the skill files** in `.claude/skills/[skill-name]/`
2. **Update BOTH manifests:**
   - `.claude/skills/_config/MANIFEST.json`
   - `meta/MANIFEST.json`
3. **Increment version** in both MANIFEST.json files (version is managed centrally, not in SKILL.md)
4. **Validate** with `quick_validate.py`
5. **Test** that paths resolve correctly

**Note:** Version numbers are maintained only in `package.json` and the two `MANIFEST.json` files. SKILL.md frontmatter does not include a version field.

### Tool Permission Policy (Security)

Follow **principle of least privilege**:

- **Planning/Documentation skills**: Only `["Read", "Write", "Grep"]`
  - bmad-discovery-research, bmad-product-planning, bmad-ux-design, bmad-architecture-design, bmad-test-strategy, bmad-security-review, bmad-story-planning

- **Execution skills**: May include `"Bash"` when necessary
  - bmad-performance-optimization (profiling helpers)
  - bmad-observability-readiness (telemetry scaffolding)
  - bmad-development-execution (runs tests)
  - main-workflow-router (git status checks)
  - openspec-* (Python script execution)
  - core-skill-creation (validation/packaging)

### Path Resolution in Scripts

All Python scripts in `scripts/` directories must use:

```python
SKILLS_ROOT = Path(__file__).resolve().parents[2]  # .claude/skills/
RUNTIME_ROOT = SKILLS_ROOT / "_runtime" / "workspace"
CORE_DIR = SKILLS_ROOT / "_core"

# Workspace subdirectories
ARTIFACTS_DIR = RUNTIME_ROOT / "artifacts"  # BMAD planning artifacts
STORIES_DIR = RUNTIME_ROOT / "stories"      # BMAD developer stories
CHANGES_DIR = RUNTIME_ROOT / "changes"      # OpenSpec change proposals
SPECS_DIR = RUNTIME_ROOT / "specs"          # OpenSpec specifications
```

**Never** use `parents[4]` or assume repo root structure - skills must work when installed anywhere.

## Style Guide Requirements

From `.claude/skills/_config/STYLE-GUIDE.md`:

- Use `hyphen-case` for skill names
- Keep descriptions under 160 characters with activation keywords
- Keep SKILL.md under ~500 lines (move details to REFERENCE.md)
- Address the assistant in second person ("You")
- Scripts should read templates from `assets/` using relative paths

## Complexity Levels (BMAD Levels)

Critical for orchestrator routing:

- **Level 0**: Config changes, one-line fixes
- **Level 1**: Small features, simple enhancements
- **Level 2**: Medium features requiring architecture
- **Level 3**: New product areas, significant changes
- **Level 4**: Novel innovations, high uncertainty

Levels 0-1 → OpenSpec | Levels 2-4 → BMAD

## Important Constraints

1. **No external dependencies outside .claude/skills/** - Bundle must be self-contained
2. **Both manifests must stay in sync** - Update meta/ and _config/ simultaneously
3. **Validator must accept all frontmatter fields** - Never restrict to outdated schema
4. **Scripts must use relative paths** - Never hardcode repo root paths
5. **Follow progressive disclosure** - Keep SKILL.md concise, defer to REFERENCE.md

## Testing Changes

Before committing skill changes:

```bash
# 1. Validate the skill
python .claude/skills/core-skill-creation/scripts/quick_validate.py .claude/skills/[skill-name]

# 2. Verify installation works
bash scripts/verify.sh .claude/skills

# 3. Test OpenSpec scripts if modified
python .claude/skills/openspec-change-proposal/scripts/scaffold_change.py test-change
rm -rf .claude/skills/_runtime/workspace/changes/test-change

# 4. Run Python tests
pytest tests/
```

## Distribution

<<<<<<< HEAD
The bundle is distributed as a complete package containing all 13 skills. Users install via:
=======
The bundle is distributed as a complete package containing all 15 skills. Users install via:
>>>>>>> c4fe4088

```bash
curl -fsSL https://raw.githubusercontent.com/bacoco/bmad-skills/main/scripts/install-to-home.sh | bash
```

The installation creates a unified workspace at `_runtime/workspace/` with the following structure:
- `_runtime/workspace/artifacts/` - BMAD planning artifacts (PRD, architecture, etc.)
- `_runtime/workspace/stories/` - BMAD developer stories
- `_runtime/workspace/changes/` - OpenSpec change proposals
- `_runtime/workspace/specs/` - OpenSpec specifications

## Marketplace Compliance

For Claude Skills Marketplace:

1. **Manifest location**: `meta/MANIFEST.json` must exist at root
2. **Structured metadata**: All skills must have complete `metadata` block with triggers/capabilities
3. **Validator acceptance**: Must accept all current and future Claude schema fields
4. **Tool permissions**: Minimal necessary tools per skill

All 4 requirements are currently satisfied.<|MERGE_RESOLUTION|>--- conflicted
+++ resolved
@@ -4,11 +4,7 @@
 
 ## Repository Overview
 
-<<<<<<< HEAD
-This is **BMAD Skills** - a complete workflow ecosystem packaged as Claude Skills. It provides 13 integrated skills that guide users from idea to implementation through natural conversation. This is a **skills library repository**, not an application codebase.
-=======
-This is **BMAD Skills** - a complete workflow ecosystem packaged as Claude Skills. It provides 15 integrated skills that guide users from idea to implementation through natural conversation. This is a **skills library repository**, not an application codebase.
->>>>>>> c4fe4088
+This is **BMAD Skills** - a complete workflow ecosystem packaged as Claude Skills. It provides 16 integrated skills that guide users from idea to implementation through natural conversation. This is a **skills library repository**, not an application codebase.
 
 ## Core Architecture
 
@@ -32,11 +28,7 @@
 
 ```
 .claude/skills/
-<<<<<<< HEAD
-├── [13 skill directories]     # Each with SKILL.md, REFERENCE.md, WORKFLOW.md, CHECKLIST.md
-=======
-├── [15 skill directories]     # Each with SKILL.md, REFERENCE.md, WORKFLOW.md, CHECKLIST.md
->>>>>>> c4fe4088
+├── [16 skill directories]     # Each with SKILL.md, REFERENCE.md, WORKFLOW.md, CHECKLIST.md
 ├── _core/                      # Shared resources (glossary, constraints, quality-gates)
 ├── _config/                    # Configuration (MANIFEST.json, STYLE-GUIDE.md)
 ├── _runtime/                   # Runtime workspace for OpenSpec changes
@@ -275,11 +267,7 @@
 
 ## Distribution
 
-<<<<<<< HEAD
-The bundle is distributed as a complete package containing all 13 skills. Users install via:
-=======
-The bundle is distributed as a complete package containing all 15 skills. Users install via:
->>>>>>> c4fe4088
+The bundle is distributed as a complete package containing all 16 skills. Users install via:
 
 ```bash
 curl -fsSL https://raw.githubusercontent.com/bacoco/bmad-skills/main/scripts/install-to-home.sh | bash
